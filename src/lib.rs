extern crate jsonapi;
extern crate rls_analysis as analysis;
extern crate serde_json;
#[macro_use]
extern crate error_chain;

pub mod error;
use error::*;

use std::collections::{BTreeMap, HashMap};
use std::fs::{self, File};
use std::io;
use std::io::prelude::*;
use std::path::{Path, PathBuf};
use std::process::Command;

use analysis::raw::DefKind;
use jsonapi::api::JsonApiDocument;


pub struct Config {
    manifest_path: PathBuf,
    host: analysis::AnalysisHost,
    assets: Vec<Asset>,
}

/// Static assets compiled into the binary so we get a single executable.
///
/// In the future I expect these to be Cow<'static, str>s to support dynamic assets
struct Asset {
    name: &'static str,
    contents: &'static str,
}

impl Config {
    pub fn new(manifest_path: PathBuf) -> Result<Config> {
        let host = analysis::AnalysisHost::new(analysis::Target::Debug);

        let assets = include!("asset.in");

        Ok(Config {
            manifest_path,
            host,
            assets,
        })
    }
}


pub fn generate_json(config: &Config) -> Result<JsonApiDocument> {
    generate_analysis(config)?;

    let roots = config.host.def_roots()?;

    // the list of built-in crates. not sure if we want to whitelist these or something?
    /*
    "rand", "collections", "std", "panic_unwind", "std_unicode",
    "alloc_system", "unwind", "core", "libc", "alloc", "panic_abort",
    "compiler_builtins"
    */

    let package = package_name_from_manifest_path(&config.manifest_path)?;
    let id = roots.iter().find(|&&(_, ref name)| name == &package);
    let id = match id {
        Some(&(id, _)) => id,
        _ => return Err(ErrorKind::CrateErr("example").into()),
    };

    let root_def = config.host.get_def(id)?;

    let defs = config.host.for_each_child_def(id, |_, def| def.clone())?;

    let kinds = vec![
        DefKind::Mod,
        DefKind::Static,
        DefKind::Const,
        DefKind::Enum,
        DefKind::Struct,
        DefKind::Union,
        DefKind::Trait,
        DefKind::Function,
        DefKind::Macro,
    ];

    let mut data = BTreeMap::new();

    for kind in kinds {
        let key = format!("{:?}", kind);
        data.insert(key.clone(), Vec::new());

        for def in defs.iter().filter(|def| def.kind == kind) {
            // unwrap is okay here because we have filtered for the kind we inserted above
            data.get_mut(&key).unwrap().push(def.clone());
        }
    }

    use jsonapi::api::*;

    let mut document = JsonApiDocument::default();

    let mut map = HashMap::new();
    map.insert(
        String::from("docs"),
        serde_json::Value::String(root_def.docs.clone()),
    );

    let mut relationships = HashMap::new();

    let mut relationship = Relationship {
        data: IdentifierData::Multiple(Vec::new()),
        links: None,
    };

    //TODO this is bad, use real option handling in the loop
    document.included = Some(Vec::new());

    for def in &data["Mod"] {
        if let IdentifierData::Multiple(ref mut v) = relationship.data {
            v.push(ResourceIdentifier {
                _type: String::from("module"),
                id: def.qualname.clone(),
            });
        };
        let mut map = HashMap::new();
        map.insert(
            String::from("name"),
            serde_json::Value::String(def.name.clone()),
        );
        map.insert(
            String::from("docs"),
            serde_json::Value::String(def.docs.clone()),
        );

        let module = Resource {
            _type: String::from("module"),
            id: def.qualname.clone(),
            attributes: map,
            links: None,
            meta: None,
            relationships: None,
        };

        document.included.as_mut().map(|v| v.push(module));
    }

    relationships.insert(String::from("modules"), relationship);

    let len = root_def.qualname.len();
    let krate = Resource {
        _type: String::from("crate"),
        // example:: -> example
        id: root_def.qualname[..(len - 2)].to_string(),
        attributes: map,
        links: None,
        meta: None,
        relationships: Some(relationships),
    };

    document.data = Some(PrimaryData::Single(Box::new(krate)));

    Ok(document)
}

pub fn build(config: &Config, artifacts: &[&str]) -> Result<()> {
    let output_path = config.manifest_path.join("target/doc");
    fs::create_dir_all(&output_path)?;

    let mut stdout = io::stdout();

    if artifacts.contains(&"json") {
        print!("generating JSON...");
        stdout.flush()?;

        let document = generate_json(&config)?;
        let serialized = serde_json::to_string(&document)?;

        let mut json_path = output_path.clone();
        json_path.push("data.json");

        let mut file = File::create(json_path)?;
        file.write_all(serialized.as_bytes())?;
        println!("done.");
    }

    // now that we've written out the data, we can write out the rest of it
    if artifacts.contains(&"assets") {
        print!("copying assets...");
        stdout.flush()?;

        let mut assets_path = output_path.clone();
        assets_path.push("assets");
        fs::create_dir_all(&assets_path)?;

        for asset in &config.assets {
            create_asset_file(asset.name, &output_path, asset.contents)?;
        }

        println!("done.");
    }

    Ok(())
}

<<<<<<< HEAD
fn create_asset_file(name: &str, path: &Path, data: &str) -> Result<()> {
=======
fn package_name_from_manifest_path(manifest_path: &Path) -> Result<String, Box<std::error::Error>> {
    let mut command = Command::new("cargo");

    command
        .arg("metadata")
        .arg("--manifest-path")
        .arg(manifest_path.join("Cargo.toml"))
        .arg("--no-deps")
        .arg("--format-version")
        .arg("1");

    let output = command.output()?;

    if !output.status.success() {
        return Err(
            format!(
                "Cargo failed with status {}. stderr:\n{}",
                output.status,
                String::from_utf8_lossy(&output.stderr)
            ).into(),
        );
    }

    let json: serde_json::Value = serde_json::from_slice(&output.stdout)?;

    match json["packages"][0]["name"] {
        serde_json::Value::String(ref name) => Ok(name.clone()),
        _ => Err(
            format!("Unexpected json response from cargo metadata").into(),
        ),
    }
}

fn create_asset_file(name: &str, path: &Path, data: &str) -> Result<(), Box<std::error::Error>> {
>>>>>>> 84f9a238
    let mut asset_path = path.to_path_buf();
    asset_path.push(name);

    let mut file = File::create(asset_path)?;
    file.write_all(data.as_bytes())?;

    Ok(())
}

fn generate_analysis(config: &Config) -> Result<()> {
    let mut command = Command::new("cargo");
    let manifest_path = &config.manifest_path;

    command
        .arg("build")
        .arg("--manifest-path")
        .arg(manifest_path.join("Cargo.toml"))
        .env("RUSTFLAGS", "-Z save-analysis")
        .env("CARGO_TARGET_DIR", manifest_path.join("target/rls"));

    let mut stdout = io::stdout();

    print!("generating save analysis data...");
    stdout.flush()?;

    let output = command.output()?;

    if !output.status.success() {
        println!("");
        return Err(
            format!(
                "Cargo failed with status {}. stderr:\n{}",
                output.status,
                String::from_utf8_lossy(&output.stderr)
            ).into(),
        );
    }
    println!("done.");

    print!("loading save analysis data...");
    stdout.flush()?;
    config.host.reload(manifest_path, manifest_path, true)?;
    println!("done.");

    Ok(())
}<|MERGE_RESOLUTION|>--- conflicted
+++ resolved
@@ -201,10 +201,7 @@
     Ok(())
 }
 
-<<<<<<< HEAD
-fn create_asset_file(name: &str, path: &Path, data: &str) -> Result<()> {
-=======
-fn package_name_from_manifest_path(manifest_path: &Path) -> Result<String, Box<std::error::Error>> {
+fn package_name_from_manifest_path(manifest_path: &Path) -> Result<String> {
     let mut command = Command::new("cargo");
 
     command
@@ -219,10 +216,9 @@
 
     if !output.status.success() {
         return Err(
-            format!(
-                "Cargo failed with status {}. stderr:\n{}",
+            ErrorKind::Cargo(
                 output.status,
-                String::from_utf8_lossy(&output.stderr)
+                String::from_utf8_lossy(&output.stderr).into_owned(),
             ).into(),
         );
     }
@@ -231,14 +227,11 @@
 
     match json["packages"][0]["name"] {
         serde_json::Value::String(ref name) => Ok(name.clone()),
-        _ => Err(
-            format!("Unexpected json response from cargo metadata").into(),
-        ),
-    }
-}
-
-fn create_asset_file(name: &str, path: &Path, data: &str) -> Result<(), Box<std::error::Error>> {
->>>>>>> 84f9a238
+        _ => Err(ErrorKind::Json("cargo metadata").into()),
+    }
+}
+
+fn create_asset_file(name: &str, path: &Path, data: &str) -> Result<()> {
     let mut asset_path = path.to_path_buf();
     asset_path.push(name);
 
@@ -269,10 +262,9 @@
     if !output.status.success() {
         println!("");
         return Err(
-            format!(
-                "Cargo failed with status {}. stderr:\n{}",
+            ErrorKind::Cargo(
                 output.status,
-                String::from_utf8_lossy(&output.stderr)
+                String::from_utf8_lossy(&output.stderr).into_owned(),
             ).into(),
         );
     }
